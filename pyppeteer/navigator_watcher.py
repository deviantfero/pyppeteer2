--- conflicted
+++ resolved
@@ -37,15 +37,6 @@
                 self._checkLifecycleComplete,
             )
         ]
-
-<<<<<<< HEAD
-    async def waitForNavigation(self) -> None:
-        """Wait until navigation completes."""
-        self._requestIds: Set[str] = set()
-        self._eventListeners: List[dict] = list()
-        navigationPromises = list()
-=======
->>>>>>> 2c0cdfa9
         loop = asyncio.get_event_loop()
         self._lifecycleCompletePromise = loop.create_future()
 
